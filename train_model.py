--- conflicted
+++ resolved
@@ -325,36 +325,21 @@
 
 def gluonify(df: pd.DataFrame) -> TimeSeriesDataFrame:
     """Convert pandas DataFrame to AutoGluon TimeSeriesDataFrame format."""
-    df = df.copy()
-    
-<<<<<<< HEAD
+    df = df.copy()  
+
     # Reset index and ensure it becomes a column named 'timestamp'
-    df = df.reset_index()
-=======
-    # Store the index name before resetting
-    index_name = df.index.name if df.index.name is not None else 'index'
-    
-    # Reset index and ensure it becomes a column with the original name
-    df = df.reset_index(level=0)
->>>>>>> 92510a4d
-    df["item_id"] = 0
-    
-    # Debug: Print columns before renaming
-    print("Columns before renaming:", df.columns.tolist())
-    print("Index name was:", index_name)
-    
+    df = df.reset_index()       
+    df["item_id"] = 0   
+   
     # Ensure the timestamp column is named 'timestamp'
-    if index_name == 'time':
+    if 'validfrom (UTC)' in df.columns:
+        df = df.rename(columns={'validfrom (UTC)': 'timestamp'})
+    elif 'time' in df.columns:
         df = df.rename(columns={'time': 'timestamp'})
-<<<<<<< HEAD
     elif 'date' in df.columns:
         df = df.rename(columns={'date': 'timestamp'})
     elif 'index' in df.columns:
         df = df.rename(columns={'index': 'timestamp'})
-=======
-    elif 'validfrom (UTC)' in df.columns:
-        df = df.rename(columns={'validfrom (UTC)': 'timestamp'})
->>>>>>> 92510a4d
     
     # If still no timestamp column, check if the index was reset properly
     if 'timestamp' not in df.columns:
@@ -365,24 +350,7 @@
             print(f"Found datetime column: {datetime_cols[0]}")
             df = df.rename(columns={datetime_cols[0]: 'timestamp'})
         else:
-<<<<<<< HEAD
             raise ValueError("No suitable timestamp column found in the DataFrame")
-=======
-            # If no datetime column found, check the first column
-            first_col = df.columns[0]
-            if isinstance(df[first_col].iloc[0], (pd.Timestamp, datetime.datetime)):
-                print(f"Using first column as timestamp: {first_col}")
-                df = df.rename(columns={first_col: 'timestamp'})
-            else:
-                raise ValueError(f"No suitable timestamp column found. Available columns: {df.columns.tolist()}")
-    
-    # Debug: Print columns after renaming
-    print("Columns after renaming:", df.columns.tolist())
-    print("Timestamp column dtype:", df['timestamp'].dtype)
-    
-    # Ensure timestamp is datetime type
-    df['timestamp'] = pd.to_datetime(df['timestamp'])
->>>>>>> 92510a4d
     
     return TimeSeriesDataFrame.from_data_frame(
         df=df,
